--- conflicted
+++ resolved
@@ -1,8 +1,3 @@
-<<<<<<< HEAD
-v0.1.6a, 2013-05-28 -- documentation updates
-  - explain how to install system-wide vs. locally
-  
-=======
 v0.1.7, 2013-11-02 -- Report, UI improvements; Begin work to support Python 3 
   - initial work to make code compatible with Python 3
   - improved prompts for editing interfaces
@@ -10,7 +5,9 @@
   - support for selecting current assignment based on due date
   - bugfixes
 
->>>>>>> b3cb7f12
+v0.1.6a, 2013-05-28 -- documentation updates
+  - explain how to install system-wide vs. locally
+
 v0.1.6, 2013-05-25 -- Grade reports, UI improvements
   - new interfaces for editing and deleting courses and assignments;
     improved interfaces for selecting courses and assignments;
